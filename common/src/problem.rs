use std::{
    fs,
    io,
    path::Path,
};

use geo::{
    algorithm::{
        rotate::{
            RotatePoint,
        },
        contains::{
            Contains,
        },
        centroid::{
            Centroid,
        },
    },
};

use serde_derive::{
    Serialize,
    Deserialize,
};

#[derive(Clone, Copy, PartialEq, Eq, Serialize, Deserialize, Debug)]
pub struct Point(pub i64, pub i64);

#[derive(Clone, Copy, PartialEq, Eq, Serialize, Deserialize, Debug)]
pub struct Edge(pub usize, pub usize);

#[derive(Clone, PartialEq, Eq, Serialize, Deserialize, Debug)]
pub struct Problem {
    pub hole: Vec<Point>,
    pub figure: Figure,
    pub epsilon: u64,
    pub bonuses: Option<Vec<ProblemBonus>>,
}

#[derive(Clone, PartialEq, Eq, Serialize, Deserialize, Debug)]
pub struct Figure {
    pub edges: Vec<Edge>,
    pub vertices: Vec<Point>,
}

#[derive(Clone, PartialEq, Eq, Serialize, Deserialize, Debug)]
pub struct Pose {
    pub vertices: Vec<Point>,
    pub bonuses: Option<Vec<PoseBonus>>,
}

#[derive(Clone, Copy, PartialEq, Eq, Serialize, Deserialize, Debug)]
pub struct ProblemBonus {
    pub position: Point,
    pub bonus: ProblemBonusType,
    pub problem: ProblemId,
}

#[derive(Clone, Copy, PartialEq, Eq, Serialize, Deserialize, Debug)]
pub enum ProblemBonusType {
    #[serde(rename = "BREAK_A_LEG")]
    BreakALeg,
    #[serde(rename = "GLOBALIST")]
    Globalist,
    #[serde(rename = "WALLHACK")]
    Wallhack,
    #[serde(rename = "SUPERFLEX")]
    Superflex,
}

#[derive(Clone, Copy, PartialEq, Eq, Serialize, Deserialize, Debug)]
pub struct ProblemId(pub usize);

#[derive(Clone, Copy, PartialEq, Eq, Serialize, Deserialize, Debug)]
#[serde(tag = "bonus")]
pub enum PoseBonus {
    #[serde(rename = "BREAK_A_LEG")]
    BreakALeg {
        problem: ProblemId,
        edge: Edge,
    },
    #[serde(rename = "GLOBALIST")]
    Globalist {
        problem: ProblemId,
    },
    #[serde(rename = "WALLHACK")]
    Wallhack {
        problem: ProblemId,
    },
    #[serde(rename = "SUPERFLEX")]
    Superflex {
        problem: ProblemId,
    },
}


#[derive(Debug)]
pub enum FromFileError {
    OpenFile(io::Error),
    Deserialize(serde_json::Error),
}

#[derive(Debug)]
pub enum WriteFileError {
    CreateFile(io::Error),
    Serialize(serde_json::Error),
}

#[derive(Debug, PartialEq, Eq)]
pub enum PoseValidationError {
    VerticeCountMismatch,
    BrokenEdgesFound(Vec<Edge>),
    EdgesNotFitHole(Vec<Edge>),
}

impl Problem {
    pub fn from_file<P>(filename: P) -> Result<Problem, FromFileError> where P: AsRef<Path> {
        let file = fs::File::open(filename)
            .map_err(FromFileError::OpenFile)?;
        let reader = io::BufReader::new(file);
        serde_json::from_reader(reader)
            .map_err(FromFileError::Deserialize)
    }

    pub fn export_pose(&self) -> Pose {
        Pose {
            vertices: self.figure.vertices.clone(),
            bonuses: None,
        }
    }

    pub fn import_pose(&mut self, pose: Pose) -> Result<i64, PoseValidationError> {
        let score = self.score_pose(&pose);
        self.figure.vertices = pose.vertices;
        score
    }

    pub fn hole_polygon(&self) -> geo::Polygon<i64> {
        geo::Polygon::new(self.hole.clone().into(), vec![])
    }

    pub fn hole_polygon_f64(&self) -> geo::Polygon<f64> {
        geo::Polygon::new(self.hole.clone().into(), vec![])
    }

    pub fn score_vertices_check_count(&self,
                                      pose_vertices: &[Point],
                                      _bonus: Option<PoseBonus>) -> Result<(), PoseValidationError> {
        // Check (a): connectivity. As our app does not change include edges in Pose,
        // we just check that the new Pose inclues the same number of vertices as the original
        if self.figure.vertices.len() != pose_vertices.len() {
            return Err(PoseValidationError::VerticeCountMismatch)
        }
        Ok(())
    }

    pub fn score_vertices_check_stretching(&self,
                                           pose_vertices: &[Point],
                                           _bonus: Option<PoseBonus>) -> Result<(), PoseValidationError> {
        // Check stretching
        let mut broken_edges = Vec::new();
        for &Edge(from_idx, to_idx) in &self.figure.edges {
            let d_before = distance(&self.figure.vertices[from_idx], &self.figure.vertices[to_idx]);
            let d_after = distance(&pose_vertices[from_idx], &pose_vertices[to_idx]);
            if ((d_after as f64) / (d_before as f64) - 1_f64).abs() > self.epsilon as f64 / 1000000_f64 {
                // log::debug!("broken edge found. {:?}: d_before {}, d_after {}", edge, d_before, d_after);
                broken_edges.push(Edge(from_idx, to_idx));
            }
        }
        if !broken_edges.is_empty() {
            return Err(PoseValidationError::BrokenEdgesFound(broken_edges));
        }

        Ok(())
    }

    pub fn score_vertices_check_hole(&self,
                                     pose_vertices: &[Point],
                                     _bonus: Option<PoseBonus>) -> Result<(), PoseValidationError> {
        let geo_hole = self.hole_polygon_f64();
        let mut edges_out_of_hole = Vec::new();
        for &Edge(from_idx, to_idx) in &self.figure.edges {
            let geo_edge = geo::Line {
                start: geo::Coordinate::from(pose_vertices[from_idx]),
                end: geo::Coordinate::from(pose_vertices[to_idx])
            };
            if geo_hole.contains(&geo_edge) || geo_hole.exterior().contains(&geo_edge) {
                // ok
            }
            else {
                edges_out_of_hole.push(Edge(from_idx, to_idx));
            }
        }
        if !edges_out_of_hole.is_empty() {
            return Err(PoseValidationError::EdgesNotFitHole(edges_out_of_hole));
        }

        Ok(())
    }


    pub fn score_vertices(&self,
                          pose_vertices: &[Point],
                          bonus: Option<PoseBonus>) -> Result<i64, PoseValidationError> {
        self.score_vertices_check_count(pose_vertices, bonus)?;
        self.score_vertices_check_stretching(pose_vertices, bonus)?;
        self.score_vertices_check_hole(pose_vertices, bonus)?;


        let dislikes = self.hole.iter().map(|hole_vert| {
            pose_vertices.iter().map(|pose_vert| distance(hole_vert, pose_vert)).min().unwrap()
        }).sum();

        Ok(dislikes)
    }


    pub fn score_pose(&self, pose: &Pose) -> Result<i64, PoseValidationError> {
        self.score_vertices(&pose.vertices, None)
    }

    pub fn possible_rotations(&self) -> Vec<f64> {
        let mut angles = vec![];
        let geo_figure = self.figure.export_to_geo().unwrap();
        for angle in 1..360 {
            // log::debug!("checking angle {}", angle);
            let mut new_geo_figure = geo_figure.clone();
            new_geo_figure.rotate_around_centroid_mut(angle as f64);
            let mut new_figure = self.figure.clone();
            new_figure.import_from_geo(new_geo_figure.points).unwrap();
            match self.score_vertices(&new_figure.vertices, None) {
                Err(PoseValidationError::BrokenEdgesFound(_)) |
                Err(PoseValidationError::VerticeCountMismatch) => continue,
                _ => { angles.push(angle as f64); }
            }
        }
        angles
    }

    pub fn possible_rotations_around_point(&self, point: &Point) -> Vec<f64> {
        let mut angles = vec![];
        let geo_point = geo::Point::from(point);
        let geo_figure = self.figure.export_to_geo().unwrap();
        for angle in 1..360 {
            // log::debug!("(for point) checking angle {}", angle);
            let mut new_geo_figure = geo_figure.clone();
            new_geo_figure.rotate_around_point_mut(angle as f64, geo_point);
            let mut new_figure = self.figure.clone();
            new_figure.import_from_geo(new_geo_figure.points).unwrap();
            match self.score_vertices(&new_figure.vertices, None) {
                Err(PoseValidationError::BrokenEdgesFound(_)) |
                Err(PoseValidationError::VerticeCountMismatch) => continue,
                _ => { angles.push(angle as f64); }
            }
        }
        angles
    }

    pub fn possible_rotations_for_vertices(&self, vertices: &Vec<Point>) -> Vec<f64> {
        let mut angles = vec![];
        let mut figure = self.figure.clone();
        figure.vertices = vertices.clone();
        let geo_figure = figure.export_to_geo().unwrap();
        for angle in 1..360 {
            // log::debug!("checking angle {}", angle);
            let mut new_geo_figure = geo_figure.clone();
            new_geo_figure.rotate_around_centroid_mut(angle as f64);
            let mut new_figure = self.figure.clone();
            new_figure.import_from_geo(new_geo_figure.points).unwrap();
            match self.score_vertices(&new_figure.vertices, None) {
                Err(PoseValidationError::BrokenEdgesFound(_)) |
                Err(PoseValidationError::VerticeCountMismatch) => continue,
                _ => { angles.push(angle as f64); }
            }
        }
        angles
    }
}

#[derive(Debug)]
pub enum GeoExportError {
    NoCentroidBuilt,
}

#[derive(Debug)]
pub enum GeoImportError {
    PointsCountMismatch { expected: usize, provided: usize, },
    PointsInEdgeMismatch { expected: usize, provided: usize, },
}

#[derive(Clone, Debug)]
pub struct GeoFigure {
    pub points: Vec<geo::Point<f64>>,
    pub centroid: geo::Point<f64>,
}

impl Figure {
    pub fn export_to_geo(&self) -> Result<GeoFigure, GeoExportError> {
        let mut geo_set = geo::GeometryCollection(Vec::with_capacity(self.vertices.len()));
        for &vertex in &self.vertices {
            geo_set.0.push(geo::Geometry::Point(geo::Point::new(vertex.0 as f64, vertex.1 as f64)));
        }

        let centroid = geo_set.centroid()
            .ok_or(GeoExportError::NoCentroidBuilt)?;

        Ok(GeoFigure {
            centroid,
            points: geo_set
                .into_iter()
                .flat_map(|g| if let geo::Geometry::Point(p) = g { Some(p) } else { None })
                .collect()
        })
    }

    pub fn import_from_geo(&mut self, geo_figure: Vec<geo::Point<f64>>) -> Result<(), GeoImportError> {
        if geo_figure.len() != self.vertices.len() {
            return Err(GeoImportError::PointsCountMismatch {
                expected: self.vertices.len(),
                provided: geo_figure.len(),
            });
        }

        for (point, vertex) in geo_figure.into_iter().zip(self.vertices.iter_mut()) {
            vertex.0 = point.x().round() as i64;
            vertex.1 = point.y().round() as i64;
        }

        Ok(())
    }

}

impl GeoFigure {
    pub fn rotate_around_centroid_mut(&mut self, angle: f64) {
        let rotated_points: Vec<_> = self
            .points
            .iter()
            .map(|p| p.rotate_around_point(angle, self.centroid))
            .collect();
        self.points = rotated_points;
    }

    pub fn rotate_around_point_mut(&mut self, angle: f64, point: geo::Point<f64>) {
        let rotated_points: Vec<_> = self
            .points
            .iter()
            .map(|p| {
                if *p == point {
                    p.clone()
                } else {
                    p.rotate_around_point(angle, point)
                }
            })
            .collect();
        self.points = rotated_points;
    }
}

impl Pose {
    pub fn from_file<P>(filename: P) -> Result<Pose, FromFileError> where P: AsRef<Path> {
        let file = fs::File::open(filename)
            .map_err(FromFileError::OpenFile)?;
        let reader = io::BufReader::new(file);
        serde_json::from_reader(reader)
            .map_err(FromFileError::Deserialize)
    }

    pub fn write_to_file<P>(&self, filename: P) -> Result<(), WriteFileError> where P: AsRef<Path> {
        let file = fs::File::create(filename)
            .map_err(WriteFileError::CreateFile)?;
        let writer = io::BufWriter::new(file);
        serde_json::to_writer(writer, self)
            .map_err(WriteFileError::Serialize)
    }
}

impl From<Point> for geo::Point<i64> {
    fn from(point: Point) -> Self {
        geo::Point(geo::Coordinate::<i64> { x: point.0, y: point.1 })
    }
}

impl From<Point> for geo::Point<f64> {
    fn from(point: Point) -> Self {
        geo::Point(geo::Coordinate::<f64> { x: point.0 as f64, y: point.1 as f64 })
    }
}

impl From<&Point> for geo::Point<f64> {
    fn from(point: &Point) -> Self {
        geo::Point(geo::Coordinate::<f64> { x: point.0 as f64, y: point.1 as f64 })
    }
}

impl From<Point> for geo::Coordinate<i64> {
    fn from(point: Point) -> Self {
        geo::Coordinate::<i64> { x: point.0, y: point.1 }
    }
}

impl From<Point> for geo::Coordinate<f64> {
    fn from(point: Point) -> Self {
        geo::Coordinate::<f64> { x: point.0 as f64, y: point.1 as f64 }
    }
}

impl From<&Point> for geo::Coordinate<i64> {
    fn from(point: &Point) -> Self {
        geo::Coordinate::<i64> { x: point.0, y: point.1 }
    }
}

impl geo::algorithm::contains::Contains<Point> for geo::Polygon<i64> {
    fn contains(&self, point: &Point) -> bool {
        let geo_point = geo::Coordinate::from(point);

        // Present either inside polygon or on it's boundaries
        self.exterior().contains(&geo_point) || self.contains(&geo_point)
    }
}

pub fn distance(p: &Point, q: &Point) -> i64 {
    (p.0 - q.0) * (p.0 - q.0) + (p.1 - q.1) * (p.1 - q.1)
}


#[cfg(test)]
mod tests {
    use super::*;

    use geo::algorithm::contains::Contains;

    #[test]
    fn geo_type_conversion_test() {
        let problem = Problem {
            epsilon: 0,
            hole: vec![ Point(0, 0), Point(10, 0), Point(10, 10), Point(0, 10) ],
            figure: Figure {
                edges: vec![],
                vertices: vec![],
            },
            bonuses: None,
        };

        let p = |x, y| geo::Coordinate { x: x, y: y };
        let ref_hole_polygon = geo::Polygon::new(
            geo::LineString(vec![p(0, 0), p(10, 0), p(10, 10), p(0, 10) ]),
            vec![]);
        assert_eq!(problem.hole_polygon(), ref_hole_polygon);
    }

    #[test]
    fn polygon_contains_test() {
        let problem1 = Problem {
            epsilon: 0,
            hole: vec![ Point(0, 0), Point(10, 0), Point(10, 10), Point(0, 10) ],
            figure: Figure {
                edges: vec![],
                vertices: vec![],
            },
            bonuses: None,
        };

        let hole1 = problem1.hole_polygon();
        assert_eq!(hole1.contains(&geo::Point::from(Point(20, 20))), false);
        assert_eq!(hole1.contains(&geo::Point::from(Point(5, 5))), true);
        assert_eq!(hole1.contains(&Point(20, 20)), false);
        assert_eq!(hole1.contains(&Point(5, 5)), true);

        // check corners
        assert_eq!(hole1.contains(&Point(0, 0)), true);
        assert_eq!(hole1.contains(&Point(10, 0)), true);
        assert_eq!(hole1.contains(&Point(10, 10)), true);
        assert_eq!(hole1.contains(&Point(0, 10)), true);

    }

    #[test]
    fn deserialize_problem_bonus_break_a_leg() {
        let data = r#"{"bonus":"BREAK_A_LEG","problem":28,"position":[43,44]}"#;
        assert_eq!(
            serde_json::from_str::<ProblemBonus>(data).unwrap(),
            ProblemBonus {
                position: Point(43, 44),
                bonus: ProblemBonusType::BreakALeg,
                problem: ProblemId(28),
            },
        );
    }

    #[test]
    fn deserialize_problem_bonus_globalist() {
        let data = r#"{"bonus":"GLOBALIST","problem":70,"position":[106,85]}"#;
        assert_eq!(
            serde_json::from_str::<ProblemBonus>(data).unwrap(),
            ProblemBonus {
                position: Point(106, 85),
                bonus: ProblemBonusType::Globalist,
                problem: ProblemId(70),
            },
        );
    }

    #[test]
    fn deserialize_pose_bonus_globalist() {
        let data = r#"{"bonus":"GLOBALIST","problem":70}"#;
        assert_eq!(
            serde_json::from_str::<PoseBonus>(data).unwrap(),
            PoseBonus::Globalist {
                problem: ProblemId(70),
            },
        );
    }

    #[test]
    fn deserialize_pose_bonus_break_a_leg() {
        let data = r#"{"bonus":"BREAK_A_LEG","problem":70,"edge":[0, 2]}"#;
        assert_eq!(
            serde_json::from_str::<PoseBonus>(data).unwrap(),
            PoseBonus::BreakALeg {
                problem: ProblemId(70),
                edge: Edge(0, 2),
            },
        );
    }

    const PROBLEM_13_JSON: &str = r#"{"bonuses":[{"bonus":"GLOBALIST","problem":46,"position":[20,20]},{"bonus":"BREAK_A_LEG","problem":88,"position":[30,30]}],"hole":[[20,0],[40,20],[20,40],[0,20]],"epsilon":2494,"figure":{"edges":[[0,1],[0,2],[1,3],[2,3]],"vertices":[[15,21],[34,0],[0,45],[19,24]]}}"#;

    const POSE_13_SCORE_0_JSON: &str = r#"{"vertices":[[20,0],[40,20],[0,20],[20,40]]}"#;

    #[test]
    fn score_vertices_check_count() {
        let problem: Problem = serde_json::from_str(PROBLEM_13_JSON).unwrap();

        assert_eq!(problem.score_vertices_check_count(&vec![], None),
                   Err(PoseValidationError::VerticeCountMismatch));
        assert_eq!(problem.score_vertices_check_count(&vec![Point(15,21), Point(34,0), Point(0,45)], None),
                   Err(PoseValidationError::VerticeCountMismatch));
        assert_eq!(problem.score_vertices_check_count(&vec![Point(15,21), Point(34,0), Point(0,45), Point(19,24)],  None),
                   Ok(()));
        assert_eq!(problem.score_vertices_check_count(&vec![Point(15,21), Point(34,0), Point(0,45), Point(0,45), Point(0,45)], None),
                   Err(PoseValidationError::VerticeCountMismatch));
    }

    #[test]
    fn score_vertices_check_stretching() {
        let problem: Problem = serde_json::from_str(PROBLEM_13_JSON).unwrap();
        assert_eq!(problem.score_vertices_check_stretching(&vec![Point(15,21), Point(34,0), Point(0,45), Point(19,24)], None),
                   Ok(()));
        assert!(problem.score_vertices_check_stretching(&vec![Point(15,0), Point(34,0), Point(0,45), Point(19,24)], None).is_err());
        // TODO: add more tests
    }

    #[test]
    fn score_vertices_check_hole() {
        let problem: Problem = serde_json::from_str(PROBLEM_13_JSON).unwrap();
        assert!(problem.score_vertices_check_hole(&vec![Point(15,21), Point(34,0), Point(0,45), Point(19,24)], None).is_err());
        assert_eq!(problem.score_vertices_check_hole(&vec![Point(20,0), Point(0,20), Point(20,40), Point(19,24)], None), Ok(()));
        // TODO: add more tests
    }

    #[test]
    fn score_vertices() {
        let problem: Problem = serde_json::from_str(PROBLEM_13_JSON).unwrap();
        let pose: Pose = serde_json::from_str(POSE_13_SCORE_0_JSON).unwrap();

        assert!(problem.score_vertices(&problem.export_pose().vertices, None).is_err());
        assert_eq!(problem.score_vertices(&pose.vertices, None), Ok(0));
        // TODO: add more tests
    }

    #[test]
    fn score_vertices_check_stretching_broken_pose_task_50() {
        let problem: Problem = serde_json::from_str(
            r#"{"bonuses":[{"bonus":"GLOBALIST","problem":9,"position":[0,8]},{"bonus":"GLOBALIST","problem":70,"position":[33,48]},{"bonus":"WALLHACK","problem":91,"position":[42,33]}],"hole":[[21,35],[0,22],[26,14],[0,8],[15,0],[45,0],[52,12],[52,48],[51,60],[49,86],[38,73],[17,85],[31,92],[24,103],[2,103],[0,85],[0,52],[8,41]],"epsilon":17065,"figure":{"edges":[[0,3],[0,4],[1,2],[1,5],[2,3],[2,5],[3,6],[3,7],[4,6],[5,8],[6,7],[7,8]],"vertices":[[0,75],[7,0],[10,26],[20,55],[20,95],[29,13],[40,75],[46,52],[48,28]]}}"#,
        ).unwrap();
        let pose: Pose = serde_json::from_str(
            r#"{"vertices":[[18,81],[40,46],[28,23],[22,53],[38,61],[51,23],[42,33],[48,56],[32,38]],"bonuses":null}"#,
        ).unwrap();

        assert_eq!(
            problem.score_vertices_check_stretching(&pose.vertices, None),
            Err(PoseValidationError::BrokenEdgesFound(vec![Edge(1, 2)])),
        );
<<<<<<< HEAD

=======
>>>>>>> ae159dc6
        assert_eq!(
            problem.score_vertices(&pose.vertices, None),
            Err(PoseValidationError::BrokenEdgesFound(vec![Edge(1, 2)])),
        );
    }
}<|MERGE_RESOLUTION|>--- conflicted
+++ resolved
@@ -583,10 +583,6 @@
             problem.score_vertices_check_stretching(&pose.vertices, None),
             Err(PoseValidationError::BrokenEdgesFound(vec![Edge(1, 2)])),
         );
-<<<<<<< HEAD
-
-=======
->>>>>>> ae159dc6
         assert_eq!(
             problem.score_vertices(&pose.vertices, None),
             Err(PoseValidationError::BrokenEdgesFound(vec![Edge(1, 2)])),
