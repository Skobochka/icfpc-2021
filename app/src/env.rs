--- conflicted
+++ resolved
@@ -35,12 +35,8 @@
     max_x: f64,
     max_y: f64,
     mouse_cursor: Option<[f64; 2]>,
-<<<<<<< HEAD
-    mirror_state: MirrorState,
     score_state: ScoringState,
-=======
     drag_state: DragState,
->>>>>>> 2ad4218a
 }
 
 #[derive(Debug)]
@@ -166,12 +162,8 @@
             max_x: if max_x_hole < max_x_figure { max_x_figure } else { max_x_hole } as f64,
             max_y: if max_y_hole < max_y_figure { max_y_figure } else { max_y_hole } as f64,
             mouse_cursor: None,
-<<<<<<< HEAD
-            mirror_state: MirrorState::WantStart,
             score_state: ScoringState::Unscored,
-=======
             drag_state: DragState::WantVertex,
->>>>>>> 2ad4218a
         })
     }
 
@@ -196,23 +188,7 @@
 
     pub fn console_text(&self) -> String {
         format!(
-<<<<<<< HEAD
-            "move: W/A/S/D, rotate: Z/X, export pose: E, mirror: {}, {}",
-            match self.mirror_state {
-                MirrorState::WantStart |
-                MirrorState::WantStartHighlight { .. } =>
-                    "choose FIRST point".to_string(),
-                MirrorState::WantEnd { .. } |
-                MirrorState::WantEndCommit { .. } =>
-                    "choose SECOND point (M to reset)".to_string(),
-                MirrorState::LineGot { ref pending_mirror, .. } |
-                MirrorState::LineGotHighlight { ref pending_mirror, .. } if pending_mirror.is_empty() =>
-                    "line READY (M to reset)".to_string(),
-                MirrorState::LineGot { ref pending_mirror, .. } |
-                MirrorState::LineGotHighlight { ref pending_mirror, .. } =>
-                    format!("line READY (N to apply {} vertices, M to reset)", pending_mirror.len()),
-=======
-            "move: W/A/S/D, rotate: Z/X, export pose: E, drag: {}",
+            "move: W/A/S/D, rotate: Z/X, export pose: E, drag: {}, {}",
             match self.drag_state {
                 DragState::WantVertex |
                 DragState::WantVertexHighlight { .. } =>
@@ -220,9 +196,7 @@
                 DragState::WantTarget { .. } |
                 DragState::WantTargetHighlight { .. } =>
                     "choose new vertex position (M to reset)".to_string(),
->>>>>>> 2ad4218a
-            },
-
+            },
             match &self.score_state {
                 ScoringState::Unscored => "<unscored>".to_string(),
                 ScoringState::Ok(score) => format!("score: {}", score),
@@ -230,7 +204,7 @@
                 ScoringState::BrokenEdgesFound(edges) => format!("score err: {} broken edges found", edges.len()),
                 ScoringState::EdgesNotFitHole(edges) => format!("score err: {} edges does fit hole", edges.len()),
             },
-            )
+        )
     }
 
     pub fn draw<DF>(&mut self, tr: &ViewportTranslator, mut draw_element: DF) -> Result<(), DrawError> where DF: FnMut(draw::DrawElement) {
